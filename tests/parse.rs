use cargo_manifest as lib;
use cargo_manifest::{Manifest, MaybeInherited, Publish};
use std::fs::read;
use std::str::FromStr;

#[test]
fn own() {
    let m = Manifest::from_slice(&read("Cargo.toml").unwrap()).unwrap();
    let package = m.package.as_ref().unwrap();
    assert_eq!("cargo-manifest", package.name);
    let m =
        Manifest::<toml::Value>::from_slice_with_metadata(&read("Cargo.toml").unwrap()).unwrap();
    let package = m.package.as_ref().unwrap();
    assert_eq!("cargo-manifest", package.name);
<<<<<<< HEAD
    assert_eq!(
        Some(MaybeInherited::Local(lib::Edition::E2018)),
        package.edition
    );
=======
    assert_eq!(lib::Edition::E2021, package.edition);
>>>>>>> 03e2d75d
}

#[test]
fn opt_level() {
    let m = Manifest::from_slice(&read("tests/opt_level.toml").unwrap()).unwrap();
    let package = m.package.as_ref().unwrap();
    assert_eq!("byteorder", package.name);
    let profiles = m.profile.unwrap();
    assert_eq!(
        3,
        profiles
            .bench
            .unwrap()
            .opt_level
            .unwrap()
            .as_integer()
            .unwrap()
    );
    assert_eq!(
        2,
        profiles
            .custom
            .get("my-custom")
            .cloned()
            .unwrap()
            .opt_level
            .unwrap()
            .as_integer()
            .unwrap()
    );
    assert!(!m.lib.unwrap().bench);
    assert_eq!(None, package.edition);
    assert_eq!(1, m.patch.unwrap().len());
}

#[test]
fn autobin() {
    let m = Manifest::from_path("tests/autobin/Cargo.toml").expect("load autobin");
    let package = m.package.as_ref().unwrap();
    assert_eq!("auto-bin", package.name);
    assert_eq!(
        Some(MaybeInherited::Local(lib::Edition::E2018)),
        package.edition
    );
    assert!(package.autobins);
    assert!(m.lib.is_none());
    assert_eq!(1, m.bin.as_ref().unwrap().len());
    assert_eq!(Some("auto-bin"), m.bin.unwrap()[0].name.as_deref());
}

#[test]
fn autolib() {
    let m = Manifest::from_path("tests/autolib/Cargo.toml").expect("load autolib");
    let package = m.package.as_ref().unwrap();
    assert_eq!("auto-lib", package.name);
    assert_eq!(
        Some(MaybeInherited::Local(Publish::Flag(false))),
        package.publish
    );
    assert_eq!(None, package.edition);
    assert!(package.autobins);
    assert!(!package.autoexamples);
    assert!(m.lib.is_some());
    assert_eq!("auto_lib", m.lib.unwrap().name.unwrap());
    assert_eq!(0, m.bin.unwrap().len());
}

#[test]
fn autobuild() {
    let m = Manifest::from_path("tests/autobuild/Cargo.toml").expect("load autobuild");
    let package = m.package.as_ref().unwrap();
    assert_eq!(Some(lib::Value::String("build.rs".into())), package.build);
}

#[test]
fn metadata() {
    let m = Manifest::from_path("tests/metadata/Cargo.toml").expect("load metadata");
    let package = m.package.as_ref().unwrap();
    assert_eq!("metadata", package.name);
    assert_eq!(Some(lib::Value::String("foobar.rs".into())), package.build);
}

#[test]
fn readme() {
    let base = "[package]\nname = \"foo\"\nversion = \"1\"";

    let m = Manifest::from_str(&format!("{}\nreadme = \"hello.md\"", base)).unwrap();
    let readme = m.package.unwrap().readme.unwrap();
    assert_eq!(
        MaybeInherited::Local(lib::StringOrBool::String("hello.md".to_string())),
        readme
    );

    let m = Manifest::from_str(&format!("{}\nreadme = true", base)).unwrap();
    let readme = m.package.unwrap().readme.unwrap();
    assert_eq!(MaybeInherited::Local(lib::StringOrBool::Bool(true)), readme);

    let m = Manifest::from_str(&format!("{}\nreadme = 1", base));
    assert!(m.is_err());
}

#[test]
fn legacy() {
    let m = Manifest::from_slice(
        br#"[project]
                name = "foo"
                version = "1"
                "#,
    )
    .expect("parse old");
    let package = m.package.as_ref().unwrap();
    assert_eq!("foo", package.name);
    let m = Manifest::from_str("name = \"foo\"\nversion=\"1\"").expect("parse bare");
    let package = m.package.as_ref().unwrap();
    assert_eq!("foo", package.name);
}

// -- Multi-word identifiers can be specified using both snake_case and kebab-case --

/// This test ensures that the snake_case variant is handled correctly for `default-features`
#[test]
fn default_features_casing() {
    let m = Manifest::from_str(
        r#"
[package]
name = "foo"
version = "1"

[dependencies]
rusoto_core = { version = "0.45.0", default_features=false, features=["rustls"] }
"#,
    )
    .unwrap();

    let deps = m.dependencies.as_ref().unwrap();
    let rusoto_core = deps.get("rusoto_core").unwrap().detail().unwrap();
    assert!(rusoto_core.default_features.is_some());
}

/// This test ensures that the snake_case variant is handled correctly for `build-dependencies`
#[test]
fn build_dependencies_casing() {
    let m = Manifest::from_str(
        r#"
[package]
name = "foo"
version = "1"

[build_dependencies]
lazy_static = "1.4.0"
"#,
    )
    .unwrap();

    assert!(m.build_dependencies.is_some());
}

/// This test ensures that the snake_case variant is handled correctly for `dev-dependencies`
#[test]
fn dev_dependencies_casing() {
    let m = Manifest::from_str(
        r#"
[package]
name = "foo"
version = "1"

[dev_dependencies]
lazy_static = "1.4.0"
"#,
    )
    .unwrap();

    assert!(m.dev_dependencies.is_some());
}

/// This test ensures that both the kebap-case and the snake_case variant is handled correctly for `proc-macro`
#[test]
fn proc_macro_casing() {
    let m = Manifest::from_str(
        r#"
[package]
name = "foo"
version = "1"

[lib]
proc-macro = true
"#,
    )
    .unwrap();

    let lib = m.lib.as_ref().unwrap();
    assert!(lib.proc_macro);

    let m = Manifest::from_str(
        r#"
[package]
name = "foo"
version = "1"

[lib]
proc_macro = true
"#,
    )
    .unwrap();

    let lib = m.lib.as_ref().unwrap();
    assert!(lib.proc_macro);
}

<<<<<<< HEAD
/// We can work with package properties inherited from the workspace manifest.
#[test]
fn package_inheritance() {
    let m = Manifest::from_str(
        r#"
[package]
name = "bar"
version.workspace = true
authors.workspace = true
description.workspace = true
documentation.workspace = true
=======
/// This test ensures that we correctly handle crate dependencies that are deferred to the top-level workspace.
#[test]
fn workspace_dependency() {
    Manifest::from_str(
        r#"
[workspace]
members = ["core"]

[workspace.dependencies]
chrono = "0.4"
serde = { version = "1.0", features = [ "derive" ] }
>>>>>>> 03e2d75d
"#,
    )
    .unwrap();

<<<<<<< HEAD
    let package = m.package.unwrap();
    assert_eq!(MaybeInherited::inherited(), package.version);
    assert_eq!(Some(MaybeInherited::inherited()), package.authors);
    assert_eq!(Some(MaybeInherited::inherited()), package.description);
    assert_eq!(Some(MaybeInherited::inherited()), package.documentation);
=======
    Manifest::from_str(
        r#"
[package]
name = "core"
version = "0.1.0"

[dependencies]
chrono.workspace = true
config = "0.13"
tokio = { workspace = true, features = [ "rt-multi-thread" ] }
"#,
    )
    .unwrap();
>>>>>>> 03e2d75d
}<|MERGE_RESOLUTION|>--- conflicted
+++ resolved
@@ -12,14 +12,10 @@
         Manifest::<toml::Value>::from_slice_with_metadata(&read("Cargo.toml").unwrap()).unwrap();
     let package = m.package.as_ref().unwrap();
     assert_eq!("cargo-manifest", package.name);
-<<<<<<< HEAD
-    assert_eq!(
-        Some(MaybeInherited::Local(lib::Edition::E2018)),
+    assert_eq!(
+        Some(MaybeInherited::Local(lib::Edition::E2021)),
         package.edition
     );
-=======
-    assert_eq!(lib::Edition::E2021, package.edition);
->>>>>>> 03e2d75d
 }
 
 #[test]
@@ -229,7 +225,6 @@
     assert!(lib.proc_macro);
 }
 
-<<<<<<< HEAD
 /// We can work with package properties inherited from the workspace manifest.
 #[test]
 fn package_inheritance() {
@@ -241,36 +236,35 @@
 authors.workspace = true
 description.workspace = true
 documentation.workspace = true
-=======
-/// This test ensures that we correctly handle crate dependencies that are deferred to the top-level workspace.
-#[test]
-fn workspace_dependency() {
-    Manifest::from_str(
-        r#"
-[workspace]
-members = ["core"]
-
-[workspace.dependencies]
-chrono = "0.4"
-serde = { version = "1.0", features = [ "derive" ] }
->>>>>>> 03e2d75d
-"#,
-    )
-    .unwrap();
-
-<<<<<<< HEAD
+"#,
+    )
+    .unwrap();
     let package = m.package.unwrap();
     assert_eq!(MaybeInherited::inherited(), package.version);
     assert_eq!(Some(MaybeInherited::inherited()), package.authors);
     assert_eq!(Some(MaybeInherited::inherited()), package.description);
     assert_eq!(Some(MaybeInherited::inherited()), package.documentation);
-=======
+}
+
+/// This test ensures that we correctly handle crate dependencies that are deferred to the top-level workspace.
+#[test]
+fn workspace_dependency() {
+    Manifest::from_str(
+        r#"
+[workspace]
+members = ["core"]
+[workspace.dependencies]
+chrono = "0.4"
+serde = { version = "1.0", features = [ "derive" ] }
+"#,
+    )
+    .unwrap();
+
     Manifest::from_str(
         r#"
 [package]
 name = "core"
 version = "0.1.0"
-
 [dependencies]
 chrono.workspace = true
 config = "0.13"
@@ -278,5 +272,4 @@
 "#,
     )
     .unwrap();
->>>>>>> 03e2d75d
 }