--- conflicted
+++ resolved
@@ -483,14 +483,10 @@
     #[serde(skip_serializing_if = "Option::is_none")]
     pub features: Option<Vec<String>>,
     #[serde(default)]
-<<<<<<< HEAD
     #[serde(skip_serializing_if = "Option::is_none")]
     pub optional: Option<bool>,
-=======
-    pub optional: bool,
     #[serde(skip_serializing_if = "Option::is_none")]
     pub workspace: Option<bool>,
->>>>>>> eebd6dc5
     #[serde(default, alias = "default_features")]
     #[serde(skip_serializing_if = "Option::is_none")]
     pub default_features: Option<bool>,
