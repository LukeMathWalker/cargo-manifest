#![allow(clippy::large_enum_variant)]
//! This crate defines `struct`s that can be deserialized with Serde
//! to load and inspect `Cargo.toml` metadata.
//!
//! See `Manifest::from_slice`.
use serde::Deserializer;
use serde::{Deserialize, Serialize, Serializer};
use std::collections::BTreeMap;
use std::fs;
use std::io;
use std::path::Path;

<<<<<<< HEAD
#[macro_use]
extern crate serde_derive;
use serde::Deserializer;
use serde::{Deserialize, Serialize, Serializer};
use std::collections::BTreeMap;

=======
>>>>>>> 03e2d75d
pub use toml::Value;

pub type DepsSet = BTreeMap<String, Dependency>;
pub type TargetDepsSet = BTreeMap<String, Target>;
pub type FeatureSet = BTreeMap<String, Vec<String>>;
pub type PatchSet = BTreeMap<String, DepsSet>;

mod afs;
mod error;
pub use crate::afs::*;
pub use crate::error::Error;
use serde::de::{Error as _, Unexpected};
use std::str::FromStr;

/// The top-level `Cargo.toml` structure
///
/// The `Metadata` is a type for `[package.metadata]` table. You can replace it with
/// your own struct type if you use the metadata and don't want to use the catch-all `Value` type.
#[derive(Debug, Clone, PartialEq, Serialize, Deserialize)]
#[serde(rename_all = "kebab-case")]
pub struct Manifest<Metadata = Value> {
    #[serde(skip_serializing_if = "Option::is_none")]
    pub package: Option<Package<Metadata>>,
    #[serde(skip_serializing_if = "Option::is_none")]
    pub workspace: Option<Workspace>,
    #[serde(
        skip_serializing_if = "Option::is_none",
        serialize_with = "serialize_optional_tables_last"
    )]
    pub dependencies: Option<DepsSet>,
    #[serde(
        skip_serializing_if = "Option::is_none",
        alias = "dev_dependencies",
        serialize_with = "serialize_optional_tables_last"
    )]
    pub dev_dependencies: Option<DepsSet>,
    #[serde(
        skip_serializing_if = "Option::is_none",
        alias = "build_dependencies",
        serialize_with = "serialize_optional_tables_last"
    )]
    pub build_dependencies: Option<DepsSet>,
    #[serde(skip_serializing_if = "Option::is_none")]
    pub target: Option<TargetDepsSet>,
    #[serde(skip_serializing_if = "Option::is_none")]
    pub features: Option<FeatureSet>,
    /// Note that due to autobins feature this is not the complete list
    /// unless you run `complete_from_path`
    #[serde(skip_serializing_if = "Option::is_none")]
    pub bin: Option<Vec<Product>>,
    #[serde(skip_serializing_if = "Option::is_none")]
    pub bench: Option<Vec<Product>>,
    #[serde(skip_serializing_if = "Option::is_none")]
    pub test: Option<Vec<Product>>,
    #[serde(skip_serializing_if = "Option::is_none")]
    pub example: Option<Vec<Product>>,

    #[serde(skip_serializing_if = "Option::is_none")]
    pub patch: Option<PatchSet>,

    /// Note that due to autolibs feature this is not the complete list
    /// unless you run `complete_from_path`
    #[serde(skip_serializing_if = "Option::is_none")]
    pub lib: Option<Product>,
    #[serde(skip_serializing_if = "Option::is_none")]
    pub profile: Option<Profiles>,

    #[serde(skip_serializing_if = "Option::is_none")]
    pub badges: Option<Badges>,
}

#[derive(Debug, Clone, PartialEq, Eq, Serialize, Deserialize, Default)]
#[serde(rename_all = "kebab-case")]
pub struct Workspace {
    #[serde(default)]
    pub members: Vec<String>,

    #[serde(skip_serializing_if = "Option::is_none", alias = "default_members")]
    pub default_members: Option<Vec<String>>,

    #[serde(skip_serializing_if = "Option::is_none")]
    pub exclude: Option<Vec<String>>,

    #[serde(skip_serializing_if = "Option::is_none")]
    pub resolver: Option<Resolver>,

    #[serde(skip_serializing_if = "Option::is_none")]
    pub dependencies: Option<DepsSet>,

    #[serde(skip_serializing_if = "Option::is_none")]
    pub package: Option<WorkspacePackage>,
}

/// The workspace.package table is where you define keys that can be inherited by members of a
/// workspace. These keys can be inherited by defining them in the member package with
/// `{key}.workspace = true`.
///
/// See https://doc.rust-lang.org/nightly/cargo/reference/workspaces.html#the-package-table
/// for more details.
#[derive(Debug, Clone, PartialEq, Eq, Serialize, Deserialize, Default)]
#[serde(rename_all = "kebab-case")]
pub struct WorkspacePackage {
    #[serde(skip_serializing_if = "Option::is_none")]
    pub edition: Option<Edition>,
    /// e.g. "1.9.0"
    pub version: Option<String>,
    /// e.g. ["Author <e@mail>", "etc"]
    pub authors: Option<Vec<String>>,
    #[serde(skip_serializing_if = "Option::is_none")]
    /// A short blurb about the package. This is not rendered in any format when
    /// uploaded to crates.io (aka this is not markdown).
    pub description: Option<String>,
    #[serde(skip_serializing_if = "Option::is_none")]
    pub homepage: Option<String>,
    #[serde(skip_serializing_if = "Option::is_none")]
    pub documentation: Option<String>,
    #[serde(skip_serializing_if = "Option::is_none")]
    /// This points to a file under the package root (relative to this `Cargo.toml`).
    pub readme: Option<StringOrBool>,
    #[serde(skip_serializing_if = "Option::is_none")]
    pub keywords: Option<Vec<String>>,
    #[serde(skip_serializing_if = "Option::is_none")]
    /// This is a list of up to five categories where this crate would fit.
    /// e.g. ["command-line-utilities", "development-tools::cargo-plugins"]
    pub categories: Option<Vec<String>>,
    #[serde(skip_serializing_if = "Option::is_none")]
    /// e.g. "MIT"
    pub license: Option<String>,
    #[serde(rename = "license-file")]
    #[serde(skip_serializing_if = "Option::is_none")]
    pub license_file: Option<String>,
    #[serde(skip_serializing_if = "Option::is_none")]
    pub publish: Option<Publish>,
    #[serde(skip_serializing_if = "Option::is_none")]
    pub exclude: Option<Vec<String>>,
    #[serde(skip_serializing_if = "Option::is_none")]
    pub include: Option<Vec<String>>,
    /// e.g. "1.63.0"
    #[serde(rename = "rust-version")]
    pub rust_version: Option<String>,
}

fn default_true() -> bool {
    true
}

impl Manifest<Value> {
    /// Parse contents of a `Cargo.toml` file already loaded as a byte slice.
    ///
    /// It does not call `complete_from_path`, so may be missing implicit data.
    pub fn from_slice(cargo_toml_content: &[u8]) -> Result<Self, Error> {
        Self::from_slice_with_metadata(cargo_toml_content)
    }

    /// Parse contents from a `Cargo.toml` file on disk.
    ///
    /// Calls `complete_from_path`.
    pub fn from_path(cargo_toml_path: impl AsRef<Path>) -> Result<Self, Error> {
        Self::from_path_with_metadata(cargo_toml_path)
    }
}

impl FromStr for Manifest<Value> {
    type Err = Error;

    /// Parse contents of a `Cargo.toml` file loaded as a string
    ///
    /// Note: this is **not** a file name, but file's content. See `from_path`.
    ///
    /// It does not call `complete_from_path`, so may be missing implicit data.
    fn from_str(cargo_toml_content: &str) -> Result<Self, Self::Err> {
        Self::from_slice_with_metadata(cargo_toml_content.as_bytes())
    }
}

impl<Metadata: for<'a> Deserialize<'a>> Manifest<Metadata> {
    /// Parse `Cargo.toml`, and parse its `[package.metadata]` into a custom Serde-compatible type.package
    ///
    /// It does not call `complete_from_path`, so may be missing implicit data.
    pub fn from_slice_with_metadata(cargo_toml_content: &[u8]) -> Result<Self, Error> {
        let mut manifest: Self = toml::from_slice(cargo_toml_content)?;
        if manifest.package.is_none() && manifest.workspace.is_none() {
            // Some old crates lack the `[package]` header

            let val: Value = toml::from_slice(cargo_toml_content)?;
            if let Some(project) = val.get("project") {
                manifest.package = Some(project.clone().try_into()?);
            } else {
                manifest.package = Some(val.try_into()?);
            }
        }
        Ok(manifest)
    }

    /// Parse contents from `Cargo.toml` file on disk, with custom Serde-compatible metadata type.
    ///
    /// Calls `complete_from_path`
    pub fn from_path_with_metadata(cargo_toml_path: impl AsRef<Path>) -> Result<Self, Error> {
        let cargo_toml_path = cargo_toml_path.as_ref();
        let cargo_toml_content = fs::read(cargo_toml_path)?;
        let mut manifest = Self::from_slice_with_metadata(&cargo_toml_content)?;
        manifest.complete_from_path(cargo_toml_path)?;
        Ok(manifest)
    }

    /// `Cargo.toml` may not contain explicit information about `[lib]`, `[[bin]]` and
    /// `[package].build`, which are inferred based on files on disk.
    ///
    /// This scans the disk to make the data in the manifest as complete as possible.
    pub fn complete_from_path(&mut self, path: &Path) -> Result<(), Error> {
        let manifest_dir = path
            .parent()
            .ok_or_else(|| io::Error::new(io::ErrorKind::Other, "bad path"))?;
        self.complete_from_abstract_filesystem(Filesystem::new(manifest_dir))
    }

    /// `Cargo.toml` may not contain explicit information about `[lib]`, `[[bin]]` and
    /// `[package].build`, which are inferred based on files on disk.
    ///
    /// You can provide any implementation of directory scan, which doesn't have to
    /// be reading straight from disk (might scan a tarball or a git repo, for example).
    pub fn complete_from_abstract_filesystem(
        &mut self,
        fs: impl AbstractFilesystem,
    ) -> Result<(), Error> {
        if let Some(ref mut package) = self.package {
            let src = match fs.file_names_in("src") {
                Err(err) if err.kind() == io::ErrorKind::NotFound => Ok(Default::default()),
                result => result,
            }?;

            let edition = match package.edition {
                Some(MaybeInherited::Local(edition)) => Some(edition),
                _ => None,
            };

            if let Some(ref mut lib) = self.lib {
                lib.required_features.clear(); // not applicable
            } else if src.contains("lib.rs") {
                self.lib = Some(Product {
                    name: Some(package.name.replace('-', "_")),
                    path: Some("src/lib.rs".to_string()),
                    edition,
                    crate_type: Some(vec!["rlib".to_string()]),
                    ..Product::default()
                })
            }

            if package.autobins && self.bin.is_none() {
                let mut bin = autoset(package, "src/bin", &fs);
                if src.contains("main.rs") {
                    bin.push(Product {
                        name: Some(package.name.clone()),
                        path: Some("src/main.rs".to_string()),
                        edition,
                        ..Product::default()
                    })
                }
                self.bin = Some(bin);
            }
            if package.autoexamples && self.example.is_none() {
                self.example = Some(autoset(package, "examples", &fs));
            }
            if package.autotests && self.test.is_none() {
                self.test = Some(autoset(package, "tests", &fs));
            }
            if package.autobenches && self.bench.is_none() {
                self.bench = Some(autoset(package, "benches", &fs));
            }

            if package.build.is_none()
                && fs
                    .file_names_in(".")
                    .map_or(false, |dir| dir.contains("build.rs"))
            {
                package.build = Some(Value::String("build.rs".to_string()));
            }
        }
        Ok(())
    }
}

fn autoset<T>(package: &Package<T>, dir: &str, fs: &dyn AbstractFilesystem) -> Vec<Product> {
    let mut out = Vec::new();
    let edition = match package.edition {
        Some(MaybeInherited::Local(edition)) => Some(edition),
        _ => None,
    };
    if let Ok(bins) = fs.file_names_in(dir) {
        for name in bins {
            let rel_path = format!("{}/{}", dir, name);
            if name.ends_with(".rs") {
                out.push(Product {
                    name: Some(name.trim_end_matches(".rs").into()),
                    path: Some(rel_path),
                    edition,
                    ..Product::default()
                })
            } else if let Ok(sub) = fs.file_names_in(&rel_path) {
                if sub.contains("main.rs") {
                    out.push(Product {
                        name: Some(name.into()),
                        path: Some(rel_path + "/main.rs"),
                        edition,
                        ..Product::default()
                    })
                }
            }
        }
    }
    out
}

#[derive(Debug, Clone, PartialEq, Default, Serialize, Deserialize)]
pub struct Profiles {
    pub release: Option<Profile>,
    pub dev: Option<Profile>,
    pub test: Option<Profile>,
    pub bench: Option<Profile>,
    pub doc: Option<Profile>,

    #[serde(flatten)]
    pub custom: BTreeMap<String, Profile>,
}

#[derive(Debug, Clone, PartialEq, Serialize, Deserialize)]
#[serde(rename_all = "kebab-case")]
pub struct Profile {
    #[serde(alias = "opt_level")]
    pub opt_level: Option<Value>,
    pub debug: Option<Value>,
    pub rpath: Option<bool>,
    pub inherits: Option<String>,
    pub lto: Option<Value>,
    #[serde(alias = "debug_assertions")]
    pub debug_assertions: Option<bool>,
    #[serde(alias = "codegen_units")]
    pub codegen_units: Option<u16>,
    pub panic: Option<String>,
    pub incremental: Option<bool>,
    #[serde(alias = "overflow_checks")]
    pub overflow_checks: Option<bool>,
    #[serde(default)]
    pub package: BTreeMap<String, Value>,
    /// profile overrides
    pub build_override: Option<Value>,
}

#[derive(Debug, Clone, PartialEq, Eq, Serialize, Deserialize)]
#[serde(rename_all = "kebab-case")]
/// Cargo uses the term "target" for both "target platform" and "build target" (the thing to build),
/// which makes it ambigous.
/// Here Cargo's bin/lib **target** is renamed to **product**.
pub struct Product {
    /// This field points at where the crate is located, relative to the `Cargo.toml`.
    pub path: Option<String>,

    /// The name of a product is the name of the library or binary that will be generated.
    /// This is defaulted to the name of the package, with any dashes replaced
    /// with underscores. (Rust `extern crate` declarations reference this name;
    /// therefore the value must be a valid Rust identifier to be usable.)
    pub name: Option<String>,

    /// A flag for enabling unit tests for this product. This is used by `cargo test`.
    #[serde(default = "default_true")]
    pub test: bool,

    /// A flag for enabling documentation tests for this product. This is only relevant
    /// for libraries, it has no effect on other sections. This is used by
    /// `cargo test`.
    #[serde(default = "default_true")]
    pub doctest: bool,

    /// A flag for enabling benchmarks for this product. This is used by `cargo bench`.
    #[serde(default = "default_true")]
    pub bench: bool,

    /// A flag for enabling documentation of this product. This is used by `cargo doc`.
    #[serde(default = "default_true")]
    pub doc: bool,

    /// If the product is meant to be a compiler plugin, this field must be set to true
    /// for Cargo to correctly compile it and make it available for all dependencies.
    #[serde(default)]
    pub plugin: bool,

    /// If the product is meant to be a "macros 1.1" procedural macro, this field must
    /// be set to true.
    #[serde(default, alias = "proc_macro")]
    pub proc_macro: bool,

    /// If set to false, `cargo test` will omit the `--test` flag to rustc, which
    /// stops it from generating a test harness. This is useful when the binary being
    /// built manages the test runner itself.
    #[serde(default = "default_true")]
    pub harness: bool,

    /// If set then a product can be configured to use a different edition than the
    /// `[package]` is configured to use, perhaps only compiling a library with the
    /// 2018 edition or only compiling one unit test with the 2015 edition. By default
    /// all products are compiled with the edition specified in `[package]`.
    #[serde(default)]
    pub edition: Option<Edition>,

    /// The required-features field specifies which features the product needs in order to be built.
    /// If any of the required features are not selected, the product will be skipped.
    /// This is only relevant for the `[[bin]]`, `[[bench]]`, `[[test]]`, and `[[example]]` sections,
    /// it has no effect on `[lib]`.
    #[serde(default, alias = "required_features")]
    pub required_features: Vec<String>,

    /// The available options are "dylib", "rlib", "staticlib", "cdylib", and "proc-macro".
    #[serde(skip_serializing_if = "Option::is_none", alias = "crate_type")]
    pub crate_type: Option<Vec<String>>,
}

impl Default for Product {
    fn default() -> Self {
        Self {
            path: None,
            name: None,
            test: true,
            doctest: true,
            bench: true,
            doc: true,
            harness: true,
            plugin: false,
            proc_macro: false,
            required_features: Vec::new(),
            crate_type: None,
            edition: Some(Edition::default()),
        }
    }
}

#[derive(Debug, Clone, PartialEq, Eq, Serialize, Deserialize)]
#[serde(rename_all = "kebab-case")]
pub struct Target {
    #[serde(default)]
    pub dependencies: DepsSet,
    #[serde(default, alias = "dev_dependencies")]
    pub dev_dependencies: DepsSet,
    #[serde(default, alias = "build_dependencies")]
    pub build_dependencies: DepsSet,
}

#[derive(Debug, Clone, PartialEq, Eq, Serialize, Deserialize)]
#[serde(untagged)]
pub enum Dependency {
    Simple(String),
    Detailed(DependencyDetail),
}

impl Dependency {
    pub fn detail(&self) -> Option<&DependencyDetail> {
        match *self {
            Dependency::Simple(_) => None,
            Dependency::Detailed(ref d) => Some(d),
        }
    }

    pub fn req(&self) -> &str {
        match *self {
            Dependency::Simple(ref v) => v,
            Dependency::Detailed(ref d) => d.version.as_deref().unwrap_or("*"),
        }
    }

    pub fn req_features(&self) -> &[String] {
        match *self {
            Dependency::Simple(_) => &[],
            Dependency::Detailed(ref d) => d.features.as_deref().unwrap_or(&[]),
        }
    }

    pub fn optional(&self) -> bool {
        self.detail().map_or(false, |d| d.optional.unwrap_or(false))
    }

    // `Some` if it overrides the package name.
    // If `None`, use the dependency name as the package name.
    pub fn package(&self) -> Option<&str> {
        match *self {
            Dependency::Simple(_) => None,
            Dependency::Detailed(ref d) => d.package.as_deref(),
        }
    }

    // Git URL of this dependency, if any
    pub fn git(&self) -> Option<&str> {
        self.detail().and_then(|d| d.git.as_deref())
    }

    // `true` if it's an usual crates.io dependency,
    // `false` if git/path/alternative registry
    pub fn is_crates_io(&self) -> bool {
        match *self {
            Dependency::Simple(_) => true,
            Dependency::Detailed(ref d) => {
                // TODO: allow registry to be set to crates.io explicitly?
                d.path.is_none()
                    && d.registry.is_none()
                    && d.registry_index.is_none()
                    && d.git.is_none()
                    && d.tag.is_none()
                    && d.branch.is_none()
                    && d.rev.is_none()
            }
        }
    }
}

#[derive(Debug, Clone, PartialEq, Eq, Default, Serialize, Deserialize)]
#[serde(rename_all = "kebab-case")]
pub struct DependencyDetail {
    #[serde(skip_serializing_if = "Option::is_none")]
    pub version: Option<String>,
    #[serde(skip_serializing_if = "Option::is_none")]
    pub registry: Option<String>,
    #[serde(alias = "registry_index")]
    pub registry_index: Option<String>,
    #[serde(skip_serializing_if = "Option::is_none")]
    pub path: Option<String>,
    #[serde(skip_serializing_if = "Option::is_none")]
    pub git: Option<String>,
    #[serde(skip_serializing_if = "Option::is_none")]
    pub branch: Option<String>,
    #[serde(skip_serializing_if = "Option::is_none")]
    pub tag: Option<String>,
    #[serde(skip_serializing_if = "Option::is_none")]
    pub rev: Option<String>,
    #[serde(default)]
    #[serde(skip_serializing_if = "Option::is_none")]
    pub features: Option<Vec<String>>,
    #[serde(default)]
    #[serde(skip_serializing_if = "Option::is_none")]
    pub optional: Option<bool>,
    #[serde(skip_serializing_if = "Option::is_none")]
    pub workspace: Option<bool>,
    #[serde(default, alias = "default_features")]
    #[serde(skip_serializing_if = "Option::is_none")]
    pub default_features: Option<bool>,
    #[serde(skip_serializing_if = "Option::is_none")]
    pub package: Option<String>,
}

/// Used as a wrapper for properties that may be inherited by workspace-level settings.
/// It currently does not support more complex interactions (e.g. specifying part of the property
/// in the local manifest while inheriting another part of it from the workspace manifest, as it
/// happens for dependency features).
///
/// See [`cargo`'s documentation](https://doc.rust-lang.org/nightly/cargo/reference/workspaces.html#workspaces)
/// for more details.
#[derive(Debug, Clone, PartialEq, Serialize, Deserialize)]
#[serde(untagged)]
pub enum MaybeInherited<T> {
    Inherited { workspace: True },
    Local(T),
}

impl<T> MaybeInherited<T> {
    pub fn inherited() -> Self {
        Self::Inherited { workspace: True }
    }
}

/// A type-level representation of a `true` boolean value.
#[derive(Debug, Clone, PartialEq)]
#[doc(hidden)]
pub struct True;

impl Serialize for True {
    fn serialize<S>(&self, serializer: S) -> Result<S::Ok, S::Error>
    where
        S: Serializer,
    {
        serializer.serialize_bool(true)
    }
}

impl<'de> Deserialize<'de> for True {
    fn deserialize<D>(deserializer: D) -> Result<Self, D::Error>
    where
        D: Deserializer<'de>,
    {
        if bool::deserialize(deserializer)? {
            Ok(Self)
        } else {
            Err(D::Error::invalid_value(
                Unexpected::Bool(false),
                &"a `true` boolean value",
            ))
        }
    }
}

/// You can replace `Metadata` type with your own
/// to parse into something more useful than a generic toml `Value`
#[derive(Debug, Clone, PartialEq, Serialize, Deserialize)]
pub struct Package<Metadata = Value> {
    /// Careful: some names are uppercase
    pub name: String,
    #[serde(skip_serializing_if = "Option::is_none")]
    pub edition: Option<MaybeInherited<Edition>>,
    /// e.g. "1.9.0"
    pub version: MaybeInherited<String>,
    #[serde(skip_serializing_if = "Option::is_none")]
    pub build: Option<Value>,
    #[serde(skip_serializing_if = "Option::is_none")]
    pub workspace: Option<String>,
    #[serde(skip_serializing_if = "Option::is_none")]
    /// e.g. ["Author <e@mail>", "etc"]
    pub authors: Option<MaybeInherited<Vec<String>>>,
    #[serde(skip_serializing_if = "Option::is_none")]
    pub links: Option<String>,
    #[serde(skip_serializing_if = "Option::is_none")]
    /// A short blurb about the package. This is not rendered in any format when
    /// uploaded to crates.io (aka this is not markdown).
    pub description: Option<MaybeInherited<String>>,
    #[serde(skip_serializing_if = "Option::is_none")]
    pub homepage: Option<MaybeInherited<String>>,
    #[serde(skip_serializing_if = "Option::is_none")]
    pub documentation: Option<MaybeInherited<String>>,
    #[serde(skip_serializing_if = "Option::is_none")]
    /// This points to a file under the package root (relative to this `Cargo.toml`).
    pub readme: Option<MaybeInherited<StringOrBool>>,
    #[serde(skip_serializing_if = "Option::is_none")]
    pub keywords: Option<MaybeInherited<Vec<String>>>,
    #[serde(skip_serializing_if = "Option::is_none")]
    /// This is a list of up to five categories where this crate would fit.
    /// e.g. ["command-line-utilities", "development-tools::cargo-plugins"]
    pub categories: Option<MaybeInherited<Vec<String>>>,
    #[serde(skip_serializing_if = "Option::is_none")]
    /// e.g. "MIT"
    pub license: Option<MaybeInherited<String>>,
    #[serde(rename = "license-file")]
    #[serde(skip_serializing_if = "Option::is_none")]
    pub license_file: Option<MaybeInherited<String>>,
    #[serde(skip_serializing_if = "Option::is_none")]
    pub repository: Option<String>,
    #[serde(skip_serializing_if = "Option::is_none")]
    pub metadata: Option<Metadata>,
    /// e.g. "1.63.0"
    #[serde(rename = "rust-version")]
    pub rust_version: Option<MaybeInherited<String>>,
    #[serde(skip_serializing_if = "Option::is_none")]
    pub exclude: Option<MaybeInherited<Vec<String>>>,
    #[serde(skip_serializing_if = "Option::is_none")]
    pub include: Option<MaybeInherited<Vec<String>>>,

    #[serde(skip_serializing_if = "Option::is_none")]
    /// The default binary to run by cargo run.
    pub default_run: Option<String>,

    #[serde(default = "default_true")]
    pub autobins: bool,
    #[serde(default = "default_true")]
    pub autoexamples: bool,
    #[serde(default = "default_true")]
    pub autotests: bool,
    #[serde(default = "default_true")]
    pub autobenches: bool,
    #[serde(skip_serializing_if = "Option::is_none")]
    pub publish: Option<MaybeInherited<Publish>>,
    #[serde(skip_serializing_if = "Option::is_none")]
    pub resolver: Option<Resolver>,
}

#[derive(Clone, Debug, Deserialize, Serialize, Eq, PartialEq)]
#[serde(untagged)]
pub enum StringOrBool {
    String(String),
    Bool(bool),
}

#[derive(Debug, Clone, Eq, PartialEq, Serialize, Deserialize)]
#[serde(untagged)]
pub enum Publish {
    Flag(bool),
    Registry(Vec<String>),
}

impl Default for Publish {
    fn default() -> Self {
        Publish::Flag(true)
    }
}

impl PartialEq<Publish> for bool {
    fn eq(&self, p: &Publish) -> bool {
        match *p {
            Publish::Flag(flag) => flag == *self,
            Publish::Registry(ref reg) => reg.is_empty() != *self,
        }
    }
}

impl PartialEq<bool> for Publish {
    fn eq(&self, b: &bool) -> bool {
        b.eq(self)
    }
}

#[derive(Debug, Clone, PartialEq, Eq, Serialize, Deserialize)]
#[serde(rename_all = "kebab-case")]
pub struct Badge {
    pub repository: String,
    #[serde(default = "default_master")]
    pub branch: String,
    pub service: Option<String>,
    pub id: Option<String>,
    #[serde(alias = "project_name")]
    pub project_name: Option<String>,
}

fn default_master() -> String {
    "master".to_string()
}

#[allow(clippy::unnecessary_wraps)]
fn ok_or_default<'de, T, D>(deserializer: D) -> Result<T, D::Error>
where
    T: Deserialize<'de> + Default,
    D: Deserializer<'de>,
{
    Ok(Deserialize::deserialize(deserializer).unwrap_or_default())
}

#[derive(Debug, Clone, PartialEq, Eq, Default, Serialize, Deserialize)]
#[serde(rename_all = "kebab-case")]
pub struct Badges {
    /// Appveyor: `repository` is required. `branch` is optional; default is `master`
    /// `service` is optional; valid values are `github` (default), `bitbucket`, and
    /// `gitlab`; `id` is optional; you can specify the appveyor project id if you
    /// want to use that instead. `project_name` is optional; use when the repository
    /// name differs from the appveyor project name.
    #[serde(default, deserialize_with = "ok_or_default")]
    pub appveyor: Option<Badge>,

    /// Circle CI: `repository` is required. `branch` is optional; default is `master`
    #[serde(default, deserialize_with = "ok_or_default")]
    pub circle_ci: Option<Badge>,

    /// GitLab: `repository` is required. `branch` is optional; default is `master`
    #[serde(default, deserialize_with = "ok_or_default")]
    pub gitlab: Option<Badge>,

    /// Travis CI: `repository` in format "<user>/<project>" is required.
    /// `branch` is optional; default is `master`
    #[serde(default, deserialize_with = "ok_or_default")]
    pub travis_ci: Option<Badge>,

    /// Codecov: `repository` is required. `branch` is optional; default is `master`
    /// `service` is optional; valid values are `github` (default), `bitbucket`, and
    /// `gitlab`.
    #[serde(default, deserialize_with = "ok_or_default")]
    pub codecov: Option<Badge>,

    /// Coveralls: `repository` is required. `branch` is optional; default is `master`
    /// `service` is optional; valid values are `github` (default) and `bitbucket`.
    #[serde(default, deserialize_with = "ok_or_default")]
    pub coveralls: Option<Badge>,

    /// Is it maintained resolution time: `repository` is required.
    #[serde(default, deserialize_with = "ok_or_default")]
    pub is_it_maintained_issue_resolution: Option<Badge>,

    /// Is it maintained percentage of open issues: `repository` is required.
    #[serde(default, deserialize_with = "ok_or_default")]
    pub is_it_maintained_open_issues: Option<Badge>,

    /// Maintenance: `status` is required. Available options are `actively-developed`,
    /// `passively-maintained`, `as-is`, `experimental`, `looking-for-maintainer`,
    /// `deprecated`, and the default `none`, which displays no badge on crates.io.
    #[serde(default, deserialize_with = "ok_or_default")]
    pub maintenance: Maintenance,
}

#[derive(Debug, PartialEq, Eq, Copy, Clone, Default, Serialize, Deserialize)]
pub struct Maintenance {
    pub status: MaintenanceStatus,
}

#[derive(Debug, PartialEq, Eq, Copy, Clone, Hash, Serialize, Deserialize)]
#[serde(rename_all = "kebab-case")]
pub enum MaintenanceStatus {
    None,
    ActivelyDeveloped,
    PassivelyMaintained,
    AsIs,
    Experimental,
    LookingForMaintainer,
    Deprecated,
}

impl Default for MaintenanceStatus {
    fn default() -> Self {
        MaintenanceStatus::None
    }
}

#[derive(Debug, PartialEq, Eq, Copy, Clone, Hash, Serialize, Deserialize)]
pub enum Edition {
    #[serde(rename = "2015")]
    E2015,
    #[serde(rename = "2018")]
    E2018,
    #[serde(rename = "2021")]
    E2021,
}

impl Default for Edition {
    fn default() -> Self {
        Edition::E2015
    }
}

#[derive(Debug, PartialEq, Eq, Copy, Clone, Hash, Serialize, Deserialize)]
pub enum Resolver {
    #[serde(rename = "1")]
    V1,
    #[serde(rename = "2")]
    V2,
}

impl Default for Resolver {
    fn default() -> Self {
        Self::V1
    }
}

fn serialize_optional_tables_last<'a, I, K, V, S>(
    data: &'a Option<I>,
    serializer: S,
) -> Result<S::Ok, S::Error>
where
    &'a I: IntoIterator<Item = (K, V)>,
    I: Serialize,
    K: Serialize,
    V: Serialize,
    S: Serializer,
{
    if let Some(d) = data {
        toml::ser::tables_last(d, serializer)
    } else {
        None::<I>.serialize(serializer)
    }
}<|MERGE_RESOLUTION|>--- conflicted
+++ resolved
@@ -10,15 +10,6 @@
 use std::io;
 use std::path::Path;
 
-<<<<<<< HEAD
-#[macro_use]
-extern crate serde_derive;
-use serde::Deserializer;
-use serde::{Deserialize, Serialize, Serializer};
-use std::collections::BTreeMap;
-
-=======
->>>>>>> 03e2d75d
 pub use toml::Value;
 
 pub type DepsSet = BTreeMap<String, Dependency>;
@@ -572,7 +563,7 @@
 ///
 /// See [`cargo`'s documentation](https://doc.rust-lang.org/nightly/cargo/reference/workspaces.html#workspaces)
 /// for more details.
-#[derive(Debug, Clone, PartialEq, Serialize, Deserialize)]
+#[derive(Debug, Clone, PartialEq, Serialize, Deserialize, Eq)]
 #[serde(untagged)]
 pub enum MaybeInherited<T> {
     Inherited { workspace: True },
@@ -586,7 +577,7 @@
 }
 
 /// A type-level representation of a `true` boolean value.
-#[derive(Debug, Clone, PartialEq)]
+#[derive(Debug, Clone, PartialEq, Eq)]
 #[doc(hidden)]
 pub struct True;
 
